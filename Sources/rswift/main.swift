//
//  main.swift
//  R.swift
//
//  Created by Mathijs Kadijk on 11-12-14.
//  From: https://github.com/mac-cain13/R.swift
//  License: MIT License
//

import Foundation
import Commander
import RswiftCore
import XcodeEdit

// Argument convertibles
extension AccessLevel : ArgumentConvertible, CustomStringConvertible {
  public init(parser: ArgumentParser) throws {
    guard let value = parser.shift() else { throw ArgumentError.missingValue(argument: nil) }
    guard let level = AccessLevel(rawValue: value) else { throw ArgumentError.invalidType(value: value, type: "AccessLevel", argument: nil) }

    self = level
  }

  public var description: String {
    return rawValue
  }
}

extension ProcessInfo {
  func environmentVariable(name: String) throws -> String {
    guard let value = self.environment[name] else { throw ArgumentError.missingValue(argument: name) }
    return value
  }
}

// Flags grouped in struct for readability
struct CommanderFlags {
  static let version = Flag("version", description: "Prints version information about this release.")
}

// Default values for non-optional Commander Options
struct EnvironmentKeys {
  static let bundleIdentifier = "PRODUCT_BUNDLE_IDENTIFIER"
  static let productModuleName = "PRODUCT_MODULE_NAME"
  static let scriptInputFileCount = "SCRIPT_INPUT_FILE_COUNT"
  static let scriptOutputFileCount = "SCRIPT_OUTPUT_FILE_COUNT"
  static let target = "TARGET_NAME"
  static let tempDir = "TEMP_DIR"
  static let xcodeproj = "PROJECT_FILE_PATH"

  static let buildProductsDir = SourceTreeFolder.buildProductsDir.rawValue
  static let developerDir = SourceTreeFolder.developerDir.rawValue
  static let platformDir = SourceTreeFolder.platformDir.rawValue
  static let sdkRoot = SourceTreeFolder.sdkRoot.rawValue
<<<<<<< HEAD
  static let platformDir = SourceTreeFolder.platformDir.rawValue
=======
  static let sourceRoot = SourceTreeFolder.sourceRoot.rawValue

  static func scriptInputFile(number: Int) -> String {
    return "SCRIPT_INPUT_FILE_\(number)"
  }

  static func scriptOutputFile(number: Int) -> String {
    return "SCRIPT_OUTPUT_FILE_\(number)"
  }
>>>>>>> 5f213bac
}

// Options grouped in struct for readability
struct CommanderOptions {
<<<<<<< HEAD
  static let importModules = Option("import", default: "", description: "Add extra modules as import in the generated file, comma seperated.")
  static let accessLevel = Option("accessLevel", default: AccessLevel.internalLevel, description: "The access level [public|internal] to use for the generated R-file.")
  static let rswiftIgnore = Option("rswiftignore", default: ".rswiftignore", description: "Path to pattern file that describes files that should be ignored.")

  static let xcodeproj = Option("xcodeproj", default: EnvironmentKeys.xcodeproj, flag: "p", description: "Path to the xcodeproj file.")
  static let target = Option("target", default: EnvironmentKeys.target, flag: "t", description: "Target the R-file should be generated for.")

  static let bundleIdentifier = Option("bundleIdentifier", default: EnvironmentKeys.bundleIdentifier, description: "Bundle identifier the R-file is be generated for.")
  static let productModuleName = Option("productModuleName", default: EnvironmentKeys.productModuleName, description: "Product module name the R-file is generated for.")
  static let buildProductsDir = Option("buildProductsDir", default: EnvironmentKeys.buildProductsDir, description: "Build products folder that Xcode uses during build.")
  static let developerDir = Option("developerDir", default: EnvironmentKeys.developerDir, description: "Developer folder that Xcode uses during build.")
  static let sourceRoot = Option("sourceRoot", default: EnvironmentKeys.sourceRoot, description: "Source root folder that Xcode uses during build.")
  static let platformDir = Option("platformDir", default: EnvironmentKeys.sourceRoot, description: "Platform folder that Xcode uses during build.")
  static let sdkRoot = Option("sdkRoot", default: EnvironmentKeys.sdkRoot, description: "SDK root folder that Xcode uses during build.")
=======
  static let uiTest = Option("generateUITestFile", default: "", description: "Output path for an extra generated file that contains resources commonly used in UI tests such as accessibility identifiers")
  static let importModules = Option("import", default: "", description: "Add extra modules as import in the generated file, comma seperated")
  static let accessLevel = Option("accessLevel", default: AccessLevel.internalLevel, description: "The access level [public|internal] to use for the generated R-file")
  static let rswiftIgnore = Option("rswiftignore", default: ".rswiftignore", description: "Path to pattern file that describes files that should be ignored")
  static let inputOutputFilesValidation = Flag("input-output-files-validation", default: true, flag: nil, disabledName: "disable-input-output-files-validation", disabledFlag: nil, description: "Validate input and output files configured in a build phase")
>>>>>>> 5f213bac
}

// Options grouped in struct for readability
struct CommanderArguments {
  static let outputPath = Argument<String>("outputPath", description: "Output path for the generated file")
}

let generate = command(
  CommanderOptions.uiTest,
  CommanderOptions.importModules,
  CommanderOptions.accessLevel,
  CommanderOptions.rswiftIgnore,
  CommanderOptions.inputOutputFilesValidation,

<<<<<<< HEAD
  CommanderOptions.xcodeproj,
  CommanderOptions.target,

  CommanderOptions.bundleIdentifier,
  CommanderOptions.productModuleName,
  CommanderOptions.buildProductsDir,
  CommanderOptions.developerDir,
  CommanderOptions.sourceRoot,
  CommanderOptions.sdkRoot,
  CommanderOptions.platformDir,

  CommanderArguments.outputDir
) { importModules, accessLevel, rswiftIgnore, xcodeproj, target, bundle, productModule, buildProductsDir, developerDir, sourceRoot, sdkRoot, platformDir, outputDir in
=======
  CommanderArguments.outputPath
) { uiTestOutputPath, importModules, accessLevel, rswiftIgnore, inputOutputFilesValidation, outputPath in
>>>>>>> 5f213bac

  let processInfo = ProcessInfo()

  // Touch last run file
  do {
    let tempDirPath = try ProcessInfo().environmentVariable(name: EnvironmentKeys.tempDir)
    let lastRunFile = URL(fileURLWithPath: tempDirPath).appendingPathComponent(Rswift.lastRunFile)
    try Date().description.write(to: lastRunFile, atomically: true, encoding: .utf8)
  } catch {
    warn("Failed to write out to '\(Rswift.lastRunFile)', this might cause Xcode to not run the R.swift build phase: \(error)")
  }

<<<<<<< HEAD
  let buildProductsDirPath = try info.value(from: buildProductsDir, name: "buildProductsDir", key: EnvironmentKeys.buildProductsDir)
  let developerDirPath = try info.value(from: developerDir, name: "developerDir", key: EnvironmentKeys.developerDir)
  let sourceRootPath = try info.value(from: sourceRoot, name: "sourceRoot", key: EnvironmentKeys.sourceRoot)
  let sdkRootPath = try info.value(from: sdkRoot, name: "sdkRoot", key: EnvironmentKeys.sdkRoot)
  let platformDir = try info.value(from: platformDir, name: "sdkRoot", key: EnvironmentKeys.sdkRoot)
=======
  let xcodeprojPath = try processInfo.environmentVariable(name: EnvironmentKeys.xcodeproj)
  let targetName = try processInfo.environmentVariable(name: EnvironmentKeys.target)
  let bundleIdentifier = try processInfo.environmentVariable(name: EnvironmentKeys.bundleIdentifier)
  let productModuleName = try processInfo.environmentVariable(name: EnvironmentKeys.productModuleName)
>>>>>>> 5f213bac

  let buildProductsDirPath = try processInfo.environmentVariable(name: EnvironmentKeys.buildProductsDir)
  let developerDirPath = try processInfo.environmentVariable(name: EnvironmentKeys.developerDir)
  let sourceRootPath = try processInfo.environmentVariable(name: EnvironmentKeys.sourceRoot)
  let sdkRootPath = try processInfo.environmentVariable(name: EnvironmentKeys.sdkRoot)
  let tempDir = try processInfo.environmentVariable(name: EnvironmentKeys.tempDir)
  let platformPath = try processInfo.environmentVariable(name: EnvironmentKeys.platformDir)

  let outputURL = URL(fileURLWithPath: outputPath)
  let uiTestOutputURL = uiTestOutputPath.count > 0 ? URL(fileURLWithPath: uiTestOutputPath) : nil
  let rswiftIgnoreURL = URL(fileURLWithPath: sourceRootPath).appendingPathComponent(rswiftIgnore, isDirectory: false)
  let modules = importModules
    .components(separatedBy: ",")
    .map { $0.trimmingCharacters(in: CharacterSet.whitespaces) }
    .filter { !$0.isEmpty }
    .map { Module.custom(name: $0) }

  let lastRunURL = URL(fileURLWithPath: tempDir).appendingPathComponent(Rswift.lastRunFile)

  let scriptInputFileCountString = try processInfo.environmentVariable(name: EnvironmentKeys.scriptInputFileCount)
  guard let scriptInputFileCount = Int(scriptInputFileCountString) else {
    throw ArgumentError.invalidType(value: scriptInputFileCountString, type: "Int", argument: EnvironmentKeys.scriptInputFileCount)
  }
  let scriptInputFiles = try (0..<scriptInputFileCount)
    .map(EnvironmentKeys.scriptInputFile)
    .map(processInfo.environmentVariable)

  let scriptOutputFileCountString = try processInfo.environmentVariable(name: EnvironmentKeys.scriptOutputFileCount)
  guard let scriptOutputFileCount = Int(scriptOutputFileCountString) else {
    throw ArgumentError.invalidType(value: scriptOutputFileCountString, type: "Int", argument: EnvironmentKeys.scriptOutputFileCount)
  }
  let scriptOutputFiles = try (0..<scriptOutputFileCount)
    .map(EnvironmentKeys.scriptOutputFile)
    .map(processInfo.environmentVariable)

  if inputOutputFilesValidation {

    let errors = validateRswiftEnvironment(
      outputURL: outputURL,
      uiTestOutputURL: uiTestOutputURL,
      sourceRootPath: sourceRootPath,
      scriptInputFiles: scriptInputFiles,
      scriptOutputFiles: scriptOutputFiles,
      lastRunURL: lastRunURL,
      podsRoot: processInfo.environment["PODS_ROOT"],
      podsTargetSrcroot: processInfo.environment["PODS_TARGET_SRCROOT"],
      commandLineArguments: CommandLine.arguments)

    guard errors.isEmpty else {
      for error in errors {
        fail(error)
      }
      warn("For updating to R.swift 5.0, read our migration guide: https://github.com/mac-cain13/R.swift/blob/master/Documentation/Migration.md")
      exit(EXIT_FAILURE)
    }
  }

  let callInformation = CallInformation(
    outputURL: outputURL,
    uiTestOutputURL: uiTestOutputURL,
    rswiftIgnoreURL: rswiftIgnoreURL,

    accessLevel: accessLevel,
    imports: Set(modules),

    xcodeprojURL: URL(fileURLWithPath: xcodeprojPath),
    targetName: targetName,
    bundleIdentifier: bundleIdentifier,
    productModuleName: productModuleName,

    scriptInputFiles: scriptInputFiles,
    scriptOutputFiles: scriptOutputFiles,
    lastRunURL: lastRunURL,

    buildProductsDirURL: URL(fileURLWithPath: buildProductsDirPath),
    developerDirURL: URL(fileURLWithPath: developerDirPath),
    sourceRootURL: URL(fileURLWithPath: sourceRootPath),
    sdkRootURL: URL(fileURLWithPath: sdkRootPath),
<<<<<<< HEAD
    platformDirURL: URL(fileURLWithPath: platformDir)
=======
    platformURL: URL(fileURLWithPath: platformPath)
>>>>>>> 5f213bac
  )

  try RswiftCore(callInformation).run()
}

// Start parsing the launch arguments
let group = Group()
group.addCommand("generate", "Generates R.generated.swift file", generate)
group.run(Rswift.version)<|MERGE_RESOLUTION|>--- conflicted
+++ resolved
@@ -52,9 +52,6 @@
   static let developerDir = SourceTreeFolder.developerDir.rawValue
   static let platformDir = SourceTreeFolder.platformDir.rawValue
   static let sdkRoot = SourceTreeFolder.sdkRoot.rawValue
-<<<<<<< HEAD
-  static let platformDir = SourceTreeFolder.platformDir.rawValue
-=======
   static let sourceRoot = SourceTreeFolder.sourceRoot.rawValue
 
   static func scriptInputFile(number: Int) -> String {
@@ -64,33 +61,15 @@
   static func scriptOutputFile(number: Int) -> String {
     return "SCRIPT_OUTPUT_FILE_\(number)"
   }
->>>>>>> 5f213bac
 }
 
 // Options grouped in struct for readability
 struct CommanderOptions {
-<<<<<<< HEAD
-  static let importModules = Option("import", default: "", description: "Add extra modules as import in the generated file, comma seperated.")
-  static let accessLevel = Option("accessLevel", default: AccessLevel.internalLevel, description: "The access level [public|internal] to use for the generated R-file.")
-  static let rswiftIgnore = Option("rswiftignore", default: ".rswiftignore", description: "Path to pattern file that describes files that should be ignored.")
-
-  static let xcodeproj = Option("xcodeproj", default: EnvironmentKeys.xcodeproj, flag: "p", description: "Path to the xcodeproj file.")
-  static let target = Option("target", default: EnvironmentKeys.target, flag: "t", description: "Target the R-file should be generated for.")
-
-  static let bundleIdentifier = Option("bundleIdentifier", default: EnvironmentKeys.bundleIdentifier, description: "Bundle identifier the R-file is be generated for.")
-  static let productModuleName = Option("productModuleName", default: EnvironmentKeys.productModuleName, description: "Product module name the R-file is generated for.")
-  static let buildProductsDir = Option("buildProductsDir", default: EnvironmentKeys.buildProductsDir, description: "Build products folder that Xcode uses during build.")
-  static let developerDir = Option("developerDir", default: EnvironmentKeys.developerDir, description: "Developer folder that Xcode uses during build.")
-  static let sourceRoot = Option("sourceRoot", default: EnvironmentKeys.sourceRoot, description: "Source root folder that Xcode uses during build.")
-  static let platformDir = Option("platformDir", default: EnvironmentKeys.sourceRoot, description: "Platform folder that Xcode uses during build.")
-  static let sdkRoot = Option("sdkRoot", default: EnvironmentKeys.sdkRoot, description: "SDK root folder that Xcode uses during build.")
-=======
   static let uiTest = Option("generateUITestFile", default: "", description: "Output path for an extra generated file that contains resources commonly used in UI tests such as accessibility identifiers")
   static let importModules = Option("import", default: "", description: "Add extra modules as import in the generated file, comma seperated")
   static let accessLevel = Option("accessLevel", default: AccessLevel.internalLevel, description: "The access level [public|internal] to use for the generated R-file")
   static let rswiftIgnore = Option("rswiftignore", default: ".rswiftignore", description: "Path to pattern file that describes files that should be ignored")
   static let inputOutputFilesValidation = Flag("input-output-files-validation", default: true, flag: nil, disabledName: "disable-input-output-files-validation", disabledFlag: nil, description: "Validate input and output files configured in a build phase")
->>>>>>> 5f213bac
 }
 
 // Options grouped in struct for readability
@@ -105,24 +84,8 @@
   CommanderOptions.rswiftIgnore,
   CommanderOptions.inputOutputFilesValidation,
 
-<<<<<<< HEAD
-  CommanderOptions.xcodeproj,
-  CommanderOptions.target,
-
-  CommanderOptions.bundleIdentifier,
-  CommanderOptions.productModuleName,
-  CommanderOptions.buildProductsDir,
-  CommanderOptions.developerDir,
-  CommanderOptions.sourceRoot,
-  CommanderOptions.sdkRoot,
-  CommanderOptions.platformDir,
-
-  CommanderArguments.outputDir
-) { importModules, accessLevel, rswiftIgnore, xcodeproj, target, bundle, productModule, buildProductsDir, developerDir, sourceRoot, sdkRoot, platformDir, outputDir in
-=======
   CommanderArguments.outputPath
 ) { uiTestOutputPath, importModules, accessLevel, rswiftIgnore, inputOutputFilesValidation, outputPath in
->>>>>>> 5f213bac
 
   let processInfo = ProcessInfo()
 
@@ -135,18 +98,10 @@
     warn("Failed to write out to '\(Rswift.lastRunFile)', this might cause Xcode to not run the R.swift build phase: \(error)")
   }
 
-<<<<<<< HEAD
-  let buildProductsDirPath = try info.value(from: buildProductsDir, name: "buildProductsDir", key: EnvironmentKeys.buildProductsDir)
-  let developerDirPath = try info.value(from: developerDir, name: "developerDir", key: EnvironmentKeys.developerDir)
-  let sourceRootPath = try info.value(from: sourceRoot, name: "sourceRoot", key: EnvironmentKeys.sourceRoot)
-  let sdkRootPath = try info.value(from: sdkRoot, name: "sdkRoot", key: EnvironmentKeys.sdkRoot)
-  let platformDir = try info.value(from: platformDir, name: "sdkRoot", key: EnvironmentKeys.sdkRoot)
-=======
   let xcodeprojPath = try processInfo.environmentVariable(name: EnvironmentKeys.xcodeproj)
   let targetName = try processInfo.environmentVariable(name: EnvironmentKeys.target)
   let bundleIdentifier = try processInfo.environmentVariable(name: EnvironmentKeys.bundleIdentifier)
   let productModuleName = try processInfo.environmentVariable(name: EnvironmentKeys.productModuleName)
->>>>>>> 5f213bac
 
   let buildProductsDirPath = try processInfo.environmentVariable(name: EnvironmentKeys.buildProductsDir)
   let developerDirPath = try processInfo.environmentVariable(name: EnvironmentKeys.developerDir)
@@ -225,11 +180,7 @@
     developerDirURL: URL(fileURLWithPath: developerDirPath),
     sourceRootURL: URL(fileURLWithPath: sourceRootPath),
     sdkRootURL: URL(fileURLWithPath: sdkRootPath),
-<<<<<<< HEAD
-    platformDirURL: URL(fileURLWithPath: platformDir)
-=======
     platformURL: URL(fileURLWithPath: platformPath)
->>>>>>> 5f213bac
   )
 
   try RswiftCore(callInformation).run()
