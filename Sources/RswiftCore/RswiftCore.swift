--- conflicted
+++ resolved
@@ -37,14 +37,10 @@
 
       let resources = Resources(resourceURLs: resourceURLs, fileManager: FileManager.default)
 
-<<<<<<< HEAD
-      let generators: [StructGenerator] = [
+      // Generate regular R file
+      let fileContents = generateRegularFileContents(resources: resources, generators: [
         PropertyListGenerator(name: "info", plists: infoPlists),
         PropertyListGenerator(name: "entitlements", plists: entitlements),
-=======
-      // Generate regular R file
-      let fileContents = generateRegularFileContents(resources: resources, generators: [
->>>>>>> 5f213bac
         ImageStructGenerator(assetFolders: resources.assetFolders, images: resources.images),
         ColorStructGenerator(assetFolders: resources.assetFolders),
         FontStructGenerator(fonts: resources.fonts),
@@ -80,20 +76,6 @@
     }
   }
 
-<<<<<<< HEAD
-  private static func loadPropertyList(name: String, path: Path?, callInformation: CallInformation) -> PropertyList? {
-    guard let path = path else { return nil }
-    do {
-      let url = path.url(with: callInformation.urlForSourceTreeFolder)
-      return try PropertyList(buildConfigurationName: name, url: url)
-    } catch let ResourceParsingError.parsingFailed(humanReadableError) {
-      warn(humanReadableError)
-      return nil
-    }
-    catch {
-      return nil
-    }
-=======
   private func generateRegularFileContents(resources: Resources, generators: [StructGenerator]) -> String {
     let aggregatedResult = AggregatedStructGenerator(subgenerators: generators)
       .generatedStructs(at: callInformation.accessLevel, prefix: "")
@@ -136,6 +118,20 @@
   }
 }
 
+private func loadPropertyList(name: String, path: Path?, callInformation: CallInformation) -> PropertyList? {
+  guard let path = path else { return nil }
+  do {
+    let url = path.url(with: callInformation.urlForSourceTreeFolder)
+    return try PropertyList(buildConfigurationName: name, url: url)
+  } catch let ResourceParsingError.parsingFailed(humanReadableError) {
+    warn(humanReadableError)
+    return nil
+  }
+  catch {
+    return nil
+  }
+}
+
 private func writeIfChanged(contents: String, toURL outputURL: URL) {
   let currentFileContents = try? String(contentsOf: outputURL, encoding: .utf8)
   guard currentFileContents != contents else { return }
@@ -143,6 +139,5 @@
     try contents.write(to: outputURL, atomically: true, encoding: .utf8)
   } catch {
     fail(error.localizedDescription)
->>>>>>> 5f213bac
   }
 }