--- conflicted
+++ resolved
@@ -52,18 +52,6 @@
             doesThrow: false,
             returnType: Type._NSURL.asOptional(),
             body: "let fileResource = R.file.\(sanitizedSwiftName(fullname))\nreturn fileResource.bundle?.URLForResource(fileResource)"
-          ),
-          Function(
-            comments: ["`bundle.pathForResource(\"\(filename)\", ofType: \(pathExtension))`"],
-            isStatic: true,
-            name: fullname,
-            generics: nil,
-            parameters: [
-              Function.Parameter(name: "_", type: Type._Void)
-            ],
-            doesThrow: false,
-            returnType: Type._String.asOptional(),
-            body: "let fileResource = R.file.\(sanitizedSwiftName(fullname))\nreturn fileResource.bundle?.pathForResource(fileResource)"
           )
         ]
       }
@@ -73,34 +61,8 @@
       type: Type(module: .Host, name: "file"),
       implements: [],
       typealiasses: [],
-<<<<<<< HEAD
       properties: resourceFileProperties,
       functions: resourceFileFunctions,
-=======
-      properties: groupedResourceFiles
-        .uniques
-        .map {
-          let pathExtensionOrNilString = $0.pathExtension.map { "\"\($0)\"" } ?? "nil"
-          return Let(isStatic: true, name: $0.fullname, typeDefinition: .Inferred(Type.FileResource), value: "FileResource(bundle: _R.hostingBundle, name: \"\($0.filename)\", pathExtension: \(pathExtensionOrNilString))")
-        },
-      functions: groupedResourceFiles
-        .uniques
-        .flatMap {
-          [
-            Function(
-              isStatic: true,
-              name: $0.fullname,
-              generics: nil,
-              parameters: [
-                Function.Parameter(name: "_", type: Type._Void)
-              ],
-              doesThrow: false,
-              returnType: Type._NSURL.asOptional(),
-              body: "let fileResource = R.file.\(sanitizedSwiftName($0.fullname))\nreturn fileResource.bundle.URLForResource(fileResource)"
-            )
-          ]
-        },
->>>>>>> b0ce9c56
       structs: []
     )
   }
