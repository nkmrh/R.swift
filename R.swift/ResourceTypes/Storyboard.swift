//
//  Storyboard.swift
//  R.swift
//
//  Created by Mathijs Kadijk on 09-12-15.
//  Copyright © 2015 Mathijs Kadijk. All rights reserved.
//

import Foundation

private let ElementNameToTypeMapping = [
  "viewController": Type._UIViewController,
  "tableViewCell": Type(module: "UIKit", name: "UITableViewCell"),
  "tabBarController": Type(module: "UIKit", name: "UITabBarController"),
  "glkViewController": Type(module: "GLKit", name: "GLKViewController"),
  "pageViewController": Type(module: "UIKit", name: "UIPageViewController"),
  "tableViewController": Type(module: "UIKit", name: "UITableViewController"),
  "splitViewController": Type(module: "UIKit", name: "UISplitViewController"),
  "navigationController": Type(module: "UIKit", name: "UINavigationController"),
  "avPlayerViewController": Type(module: "AVKit", name: "AVPlayerViewController"),
  "collectionViewController": Type(module: "UIKit", name: "UICollectionViewController"),
]

struct Storyboard: WhiteListedExtensionsResourceType, ReusableContainer {
  static let supportedExtensions: Set<String> = ["storyboard"]

  let name: String
  private let initialViewControllerIdentifier: String?
  let viewControllers: [ViewController]
  let viewControllerPlaceholders: [ViewControllerPlaceholder]
  let usedImageIdentifiers: [String]
  let reusables: [Reusable]

  var initialViewController: ViewController? {
    return viewControllers
      .filter { $0.id == self.initialViewControllerIdentifier }
      .first
  }

  init(url: NSURL) throws {
    try Storyboard.throwIfUnsupportedExtension(url.pathExtension)

    name = url.filename!

    let parserDelegate = StoryboardParserDelegate()

    let parser = NSXMLParser(contentsOfURL: url)!
    parser.delegate = parserDelegate
    parser.parse()

    initialViewControllerIdentifier = parserDelegate.initialViewControllerIdentifier
    viewControllers = parserDelegate.viewControllers
    viewControllerPlaceholders = parserDelegate.viewControllerPlaceholders
    usedImageIdentifiers = parserDelegate.usedImageIdentifiers
    reusables = parserDelegate.reusables
  }

  struct ViewController {
    let id: String
    let storyboardIdentifier: String?
    let type: Type
    private(set) var segues: [Segue]

    private mutating func addSegue(segue: Segue) {
      segues.append(segue)
    }
  }

  struct ViewControllerPlaceholder {
    enum ResolvedResult {
      case CustomBundle
      case Resolved(ViewController?)
    }

    let id: String
    let storyboardName: String?
    let referencedIdentifier: String?
    let bundleIdentifier: String?

    func resolveWithStoryboards(storyboards: [Storyboard]) -> ResolvedResult {
      if nil != bundleIdentifier {
        // Can't resolve storyboard in other bundles
        return .CustomBundle
      }

      guard let storyboardName = storyboardName else {
        // Storyboard reference without a storyboard defined?!
        return .Resolved(nil)
      }

      let storyboard = storyboards
        .filter { $0.name == storyboardName }

      guard let referencedIdentifier = referencedIdentifier else {
        return .Resolved(storyboard.first?.initialViewController)
      }

      return .Resolved(storyboard
        .flatMap {
          $0.viewControllers.filter { $0.storyboardIdentifier == referencedIdentifier }
        }
        .first)
    }
  }

  struct Segue {
    let identifier: String
    let type: Type
    let destination: String?
  }
}

private class StoryboardParserDelegate: NSObject, NSXMLParserDelegate {
  var initialViewControllerIdentifier: String?
  var viewControllers: [Storyboard.ViewController] = []
  var viewControllerPlaceholders: [Storyboard.ViewControllerPlaceholder] = []
  var usedImageIdentifiers: [String] = []
  var reusables: [Reusable] = []

  // State
  var currentViewController: (String, Storyboard.ViewController)?

  @objc func parser(parser: NSXMLParser, didStartElement elementName: String, namespaceURI: String?, qualifiedName qName: String?, attributes attributeDict: [String : String]) {
    switch elementName {
    case "document":
      if let initialViewController = attributeDict["initialViewController"] {
        initialViewControllerIdentifier = initialViewController
      }

    case "segue":
      let customModuleProvider = attributeDict["customModuleProvider"]
      let customModule = (customModuleProvider == "target") ? nil : attributeDict["customModule"]
      let customClass = attributeDict["customClass"]
      let customType = customClass.map { Type(module: Module(name: customModule), name: $0, optional: false) }

      if let customType = customType where attributeDict["kind"] != "custom" {
        warn("Set the segue of class \(customType) with identifier '\(attributeDict["identifier"] ?? "-no identifier-")' to type custom, using segue subclasses with other types can cause crashes on iOS 8 and lower.")
      }

      if let segueIdentifier = attributeDict["identifier"]
      {
        let type = customType ?? Type._UIStoryboardSegue

<<<<<<< HEAD
        let segue = Storyboard.Segue(identifier: segueIdentifier, type: type, destination: attributeDict["destination"])
        currentViewController!.1.addSegue(segue)
=======
        let segue = Storyboard.Segue(identifier: segueIdentifier, type: type, destination: segueDestination)
        currentViewController?.1.addSegue(segue)
>>>>>>> 1c77edcc
      }

    case "image":
      if let imageIdentifier = attributeDict["name"] {
        usedImageIdentifiers.append(imageIdentifier)
      }

    case "viewControllerPlaceholder":
      if let id = attributeDict["id"] where attributeDict["sceneMemberID"] == "viewController" {
        let placeholder = Storyboard.ViewControllerPlaceholder(
          id: id,
          storyboardName: attributeDict["storyboardName"],
          referencedIdentifier: attributeDict["referencedIdentifier"],
          bundleIdentifier: attributeDict["bundleIdentifier"]
        )
        viewControllerPlaceholders.append(placeholder)
      }

    default:
      if let viewController = viewControllerFromAttributes(attributeDict, elementName: elementName) {
        currentViewController = (elementName, viewController)
      }

      if let reusable = reusableFromAttributes(attributeDict, elementName: elementName) {
        reusables.append(reusable)
      }
    }
  }

  @objc func parser(parser: NSXMLParser, didEndElement elementName: String, namespaceURI: String?, qualifiedName qName: String?) {
    if let currentViewController = currentViewController where elementName == currentViewController.0 {
      viewControllers.append(currentViewController.1)
      self.currentViewController = nil
    }
  }

  func viewControllerFromAttributes(attributeDict: [String : String], elementName: String) -> Storyboard.ViewController? {
    guard let id = attributeDict["id"] where attributeDict["sceneMemberID"] == "viewController" else {
      return nil
    }

    let storyboardIdentifier = attributeDict["storyboardIdentifier"]

    let customModuleProvider = attributeDict["customModuleProvider"]
    let customModule = (customModuleProvider == "target") ? nil : attributeDict["customModule"]
    let customClass = attributeDict["customClass"]
    let customType = customClass.map { Type(module: Module(name: customModule), name: $0, optional: false) }

    let type = customType ?? ElementNameToTypeMapping[elementName] ?? Type._UIViewController

    return Storyboard.ViewController(id: id, storyboardIdentifier: storyboardIdentifier, type: type, segues: [])
  }

  func reusableFromAttributes(attributeDict: [String : String], elementName: String) -> Reusable? {
    guard let reuseIdentifier = attributeDict["reuseIdentifier"] where reuseIdentifier != "" else {
      return nil
    }

    let customModuleProvider = attributeDict["customModuleProvider"]
    let customModule = (customModuleProvider == "target") ? nil : attributeDict["customModule"]
    let customClass = attributeDict["customClass"]
    let customType = customClass.map { Type(module: Module(name: customModule), name: $0, optional: false) }

    let type = customType ?? ElementNameToTypeMapping[elementName] ?? Type._UIView
    
    return Reusable(identifier: reuseIdentifier, type: type)
  }
}
<|MERGE_RESOLUTION|>--- conflicted
+++ resolved
@@ -141,13 +141,8 @@
       {
         let type = customType ?? Type._UIStoryboardSegue
 
-<<<<<<< HEAD
         let segue = Storyboard.Segue(identifier: segueIdentifier, type: type, destination: attributeDict["destination"])
-        currentViewController!.1.addSegue(segue)
-=======
-        let segue = Storyboard.Segue(identifier: segueIdentifier, type: type, destination: segueDestination)
         currentViewController?.1.addSegue(segue)
->>>>>>> 1c77edcc
       }
 
     case "image":
